--- conflicted
+++ resolved
@@ -47,11 +47,7 @@
 - Run lint `npm run lint`
 - Run lint fix `npm run lint:fix`
 - Clear and init db `npm run init-db`
-<<<<<<< HEAD
-- Add index to db `npm run create-index`
-=======
 - Add db indices `npm run create-index`
->>>>>>> ecb4b875
 - Insert test data `npm run test-data`
 - Start app `npm start`
 - App is running at `http://localhost:3000`
@@ -68,12 +64,6 @@
   `heroku config:set LOG_LEVEL=info`
 - git push heroku master // push code to Heroku
 - to initialize db, run `heroku run npm run init-db`
-<<<<<<< HEAD
-- to add index to db, run `heroku run npm run create-index`
-- to insert test data, run `heroku run npm run test-data`
-
-
-=======
 - to create db indices, run `heroku run npm run create-index`
 - to insert test data, run `heroku run npm run test-data`
 
@@ -82,7 +72,7 @@
 https://thawing-savannah-55254.herokuapp.com
 
 
->>>>>>> ecb4b875
+
 ## Graph Database Structure
 
 The graph database consists of 3 node types: SecurityGroup, Group and User, and one relation type: GroupContains.
@@ -132,12 +122,8 @@
 - type: the relationship type, 'group' or 'user'
 - createdAt: the created at date string
 - createdBy: the created by user id
-<<<<<<< HEAD
-=======
-
 
 ## Notes
 
 In the app-constants.js Topics field, the used topics are using a test topic,
 the suggested ones are commented out, because these topics are not created in TC dev Kafka yet.
->>>>>>> ecb4b875
