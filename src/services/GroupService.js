--- conflicted
+++ resolved
@@ -97,15 +97,15 @@
       }`
     )
     result = _.map(pageRes.records, record => record.get(0).properties)
+
+    if(!isAdmin) {
+      for (let i = 0; i < result.length; i += 1) {
+        const group = result[i]
+        delete group.status
+      }
+    }
+
     // populate parent/sub groups
-<<<<<<< HEAD
-    for (let i = 0; i < result.length; i += 1) {
-      const group = result[i]
-      if(!isAdmin) delete group.status
-      group.parentGroups = await helper.getParentGroups(session, group.id)
-      group.subGroups = await helper.getChildGroups(session, group.id)
-=======
-
     if (criteria.includeParentGroup) {
       for (let i = 0; i < result.length; i += 1) {
         const group = result[i]
@@ -118,7 +118,6 @@
         const group = result[i]
         group.subGroups = await helper.getChildGroups(session, group.id)
       }
->>>>>>> 92848b59
     }
   }
 
